--- conflicted
+++ resolved
@@ -174,17 +174,11 @@
 
 
 def azimuth_slant_range_grid(
-<<<<<<< HEAD
     attrs: T.Dict[str, T.Any],
     slant_range_time0: float,
     azimuth_time0: float,
     coordinate_conversion: T.Optional[xr.DataArray] = None,
     grouping_area_factor: T.Tuple[float, float] = (3.0, 3.0),
-=======
-    measurement_ds: xr.DataArray,
-    coordinate_conversion: T.Optional[xr.Dataset] = None,
-    grouping_area_factor: T.Tuple[float, float] = (1.0, 1.0),
->>>>>>> 64f8f372
 ) -> T.Dict[str, T.Any]:
 
     if coordinate_conversion:

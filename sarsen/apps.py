import logging
import typing as T

import numpy as np
import xarray as xr
import xarray_sentinel

from . import geocoding, orbit, radiometry, scene

logger = logging.getLogger(__name__)


def open_dataset_autodetect(
    product_urlpath: str,
    group: T.Optional[str] = None,
    chunks: T.Optional[T.Union[int, T.Dict[str, int]]] = None,
    **kwargs: T.Any,
) -> T.Tuple[xr.Dataset, T.Dict[str, T.Any]]:
    try:
        ds = xr.open_dataset(
            product_urlpath, engine="sentinel-1", group=group, chunks=chunks, **kwargs  # type: ignore
        )
    except FileNotFoundError:
        # re-try with Planetary Computer option
        kwargs[
            "override_product_files"
        ] = "{dirname}/{prefix}{swath}-{polarization}{ext}"
        ds = xr.open_dataset(
            product_urlpath, engine="sentinel-1", group=group, chunks=chunks, **kwargs  # type: ignore
        )
    return ds, kwargs


def product_info(
    product_urlpath: str,
    **kwargs: T.Any,
) -> T.Dict[str, T.Any]:
    """Get information about the Sentinel-1 product."""
    root_ds = xr.open_dataset(product_urlpath, engine="sentinel-1", **kwargs)  # type: ignore

    measurement_groups = [g for g in root_ds.attrs["subgroups"] if g.count("/") == 1]

    gcp_group = measurement_groups[0] + "/gcp"

    gcp, kwargs = open_dataset_autodetect(product_urlpath, group=gcp_group, **kwargs)

    bbox = [
        gcp.attrs["geospatial_lon_min"],
        gcp.attrs["geospatial_lat_min"],
        gcp.attrs["geospatial_lon_max"],
        gcp.attrs["geospatial_lat_max"],
    ]

    product_info = {
        "product_type": root_ds.attrs["product_type"],
        "mode": root_ds.attrs["mode"],
        "swaths": root_ds.attrs["swaths"],
        "transmitter_receiver_polarisations": root_ds.attrs[
            "transmitter_receiver_polarisations"
        ],
        "measurement_groups": measurement_groups,
        "bbox": bbox,
    }

    return product_info


def simulate_acquisition(
    dem_ecef: xr.DataArray,
    position_ecef: xr.DataArray,
) -> xr.Dataset:
    """Compute the image coordinates of the DEM given the satellite orbit."""

    logger.info("interpolate orbit")

    orbit_interpolator = orbit.OrbitPolyfitIterpolator.from_position(position_ecef)
    position_ecef = orbit_interpolator.position()
    velocity_ecef = orbit_interpolator.velocity()

    logger.info("geocode")

    acquisition = geocoding.backward_geocode(dem_ecef, position_ecef, velocity_ecef)

    return acquisition


def interpolate_measurement(
    image: xr.DataArray,
    multilook: T.Optional[T.Tuple[int, int]] = None,
    interp_method: str = "nearest",
    **interp_kwargs: T.Any,
) -> xr.DataArray:
    """Interpolate the input image with optional multilook."""

    if multilook:
        image = image.rolling(
            azimuth_time=multilook[0], slant_range_time=multilook[1]
        ).mean()

    geocoded = image.interp(method=interp_method, **interp_kwargs)

    return geocoded


def terrain_correction(
    product_urlpath: str,
    measurement_group: str,
    dem_urlpath: str,
    orbit_group: T.Optional[str] = None,
    calibration_group: T.Optional[str] = None,
    output_urlpath: str = "GTC.tif",
    correct_radiometry: T.Optional[str] = None,
    interp_method: str = "nearest",
    multilook: T.Optional[T.Tuple[int, int]] = None,
    grouping_area_factor: T.Tuple[float, float] = (3.0, 13.0),
    open_dem_raster_kwargs: T.Dict[str, T.Any] = {},
    chunks: T.Optional[T.Union[int, T.Dict[str, int]]] = None,
    **kwargs: T.Any,
) -> xr.DataArray:
    """Apply the terrain-correction to sentinel-1 SLC and GRD products.

    :param product_urlpath: input product path or url
    :param measurement_group: group of the measurement to be used, for example: "IW/VV"
    :param dem_urlpath: dem path or url
    :param orbit_group: overrides the orbit group name
    :param calibration_group: overridez the calibration group name
    :param output_urlpath: output path or url
    :param correct_radiometry: default `None`. If `correct_radiometry=None`the radiometric terrain
    correction is not applied. `correct_radiometry=gamma_bilinear` applies the gamma flattening classic
    algorithm using bilinear interpolation to compute the weights. `correct_radiometry=gamma_nearest`
    applies the gamma flattening using nearest neighbours instead of bilinear interpolation.
    'gamma_nearest' significantly reduces the processing time
    :param interp_method: interpolation method for product resampling.
    The interpolation methods are the methods supported by ``xarray.DataArray.interp``
    :param multilook: multilook factor. If `None` the multilook is not applied
    :param grouping_area_factor: is a tuple of floats greater than 1. The default is `(1, 1)`.
    The `grouping_area_factor`  can be increased (i) to speed up the processing or
    (ii) when the input DEM resolution is low.
    The Gamma Flattening usually works properly if the pixel size of the input DEM is much smaller
    than the pixel size of the input Sentinel-1 product. Otherwise, the output may have radiometric distortions.
    This problem can be avoided by increasing the `grouping_area_factor`.
    Be aware that `grouping_area_factor` too high may degrade the final result
    :param open_dem_raster_kwargs: additional keyword arguments passed on to ``xarray.open_dataset``
    to open the `dem_urlpath`
    :param kwargs: additional keyword arguments passed on to ``xarray.open_dataset`` to open the `product_urlpath`
    """
    allowed_correct_radiometry = [None, "gamma_bilinear", "gamma_nearest"]
    if correct_radiometry not in allowed_correct_radiometry:
        raise ValueError(
            f"{correct_radiometry=} not supported, "
            f"allowed values are: {allowed_correct_radiometry}"
        )

    orbit_group = orbit_group or f"{measurement_group}/orbit"
    calibration_group = calibration_group or f"{measurement_group}/calibration"

    logger.info(f"open data {product_urlpath!r}")

    measurement_ds, kwargs = open_dataset_autodetect(
        product_urlpath,
        group=measurement_group,
        chunks=chunks,
        **kwargs,  #  type: ignore
    )
    measurement = measurement_ds["measurement"]

    dem_raster = scene.open_dem_raster(dem_urlpath, **open_dem_raster_kwargs)

    orbit_ecef = xr.open_dataset(product_urlpath, engine="sentinel-1", group=orbit_group, **kwargs)  # type: ignore
    position_ecef = orbit_ecef.position
    calibration = xr.open_dataset(product_urlpath, engine="sentinel-1", group=calibration_group, **kwargs)  # type: ignore
    beta_nought_lut = calibration.betaNought

    if measurement.attrs["product_type"] == "GRD":
        coordinate_conversion = xr.open_dataset(
            product_urlpath,
            engine="sentinel-1",
            group=f"{measurement_group}/coordinate_conversion",
            **kwargs,
        )  # type: ignore

    logger.info("pre-process DEM")

    dem_ecef = scene.convert_to_dem_ecef(dem_raster)

    logger.info("simulate acquisition")

    acquisition = simulate_acquisition(dem_ecef, position_ecef)

    logger.info("calibrate radiometry")

    beta_nought = xarray_sentinel.calibrate_intensity(measurement, beta_nought_lut)

    logger.info("interpolate image")
<<<<<<< HEAD
    coordinate_conversion = None
    if measurement_ds.attrs["product_type"] == "GRD":
        coordinate_conversion = xr.open_dataset(
            product_urlpath,
            engine="sentinel-1",
            group=f"{measurement_group}/coordinate_conversion",
            **kwargs,
        )
=======
    if measurement.attrs["product_type"] == "GRD":
>>>>>>> b9f7191e
        ground_range = xarray_sentinel.slant_range_time_to_ground_range(
            acquisition.azimuth_time,
            acquisition.slant_range_time,
            coordinate_conversion,
        )
        interp_kwargs = {"ground_range": ground_range}
    elif measurement.attrs["product_type"] == "SLC":
        interp_kwargs = {"slant_range_time": acquisition.slant_range_time}
        if measurement.attrs["mode"] == "IW":
            beta_nought = xarray_sentinel.mosaic_slc_iw(beta_nought)
    else:
        raise ValueError(
            f"unsupported product_type {measurement.attrs['product_type']}"
        )

    geocoded = interpolate_measurement(
        beta_nought,
        multilook=multilook,
        azimuth_time=acquisition.azimuth_time,
        interp_method=interp_method,
        **interp_kwargs,
    )

    if correct_radiometry is not None:
        logger.info("correct radiometry")
        grid_parameters = radiometry.azimuth_slant_range_grid(
            measurement, coordinate_conversion, grouping_area_factor
        )

        if correct_radiometry == "gamma_bilinear":
            gamma_weights = radiometry.gamma_weights_bilinear
        elif correct_radiometry == "gamma_nearest":
            gamma_weights = radiometry.gamma_weights_nearest

        weights = gamma_weights(
            dem_ecef.compute(),
            acquisition.compute(),
            **grid_parameters,
        )
        geocoded = geocoded / weights

    logger.info("save output")

    geocoded.attrs.update(beta_nought.attrs)
    geocoded.x.attrs.update(dem_raster.x.attrs)
    geocoded.y.attrs.update(dem_raster.y.attrs)
    geocoded.rio.set_crs(dem_raster.rio.crs)
    geocoded.rio.to_raster(
        output_urlpath,
        dtype=np.float32,
        tiled=True,
        blockxsize=512,
        blockysize=512,
        compress="ZSTD",
        num_threads="ALL_CPUS",
    )

    return geocoded<|MERGE_RESOLUTION|>--- conflicted
+++ resolved
@@ -192,18 +192,7 @@
     beta_nought = xarray_sentinel.calibrate_intensity(measurement, beta_nought_lut)
 
     logger.info("interpolate image")
-<<<<<<< HEAD
-    coordinate_conversion = None
-    if measurement_ds.attrs["product_type"] == "GRD":
-        coordinate_conversion = xr.open_dataset(
-            product_urlpath,
-            engine="sentinel-1",
-            group=f"{measurement_group}/coordinate_conversion",
-            **kwargs,
-        )
-=======
     if measurement.attrs["product_type"] == "GRD":
->>>>>>> b9f7191e
         ground_range = xarray_sentinel.slant_range_time_to_ground_range(
             acquisition.azimuth_time,
             acquisition.slant_range_time,

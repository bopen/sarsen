--- conflicted
+++ resolved
@@ -119,6 +119,7 @@
     coordinate_conversion,
     grouping_area_factor,
 ):
+    print(dem_raster.x[0].values, dem_raster.y[0].values)
     dem_ecef = scene.convert_to_dem_ecef(dem_raster)
     dem_ecef = dem_ecef.drop_vars(dem_ecef.rio.grid_mapping)
     acquisition = simulate_acquisition(dem_ecef, position_ecef)
@@ -211,20 +212,6 @@
 
     logger.info(f"open data {product_urlpath!r}")
 
-<<<<<<< HEAD
-    try:
-        measurement = xr.open_dataarray(
-            product_urlpath, engine="sentinel-1", group=measurement_group, chunks=chunks, **kwargs  # type: ignore
-        )
-    except FileNotFoundError:
-        # re-try with Planetary Computer option
-        kwargs = {
-            "override_product_files": "{dirname}/{prefix}{swath}-{polarization}{ext}"
-        }
-        measurement = xr.open_dataarray(
-            product_urlpath, engine="sentinel-1", group=measurement_group, chunks=chunks, **kwargs  # type: ignore
-        )
-=======
     measurement_ds, kwargs = open_dataset_autodetect(
         product_urlpath,
         group=measurement_group,
@@ -232,7 +219,6 @@
         **kwargs,  #  type: ignore
     )
     measurement = measurement_ds["measurement"]
->>>>>>> b9f7191e
 
     logger.info(f"open data {dem_urlpath!r} {rioxarray.__version__}")
 
